/*
Copyright 2016 Avraham Weinstock

Licensed under the Apache License, Version 2.0 (the "License");
you may not use this file except in compliance with the License.
You may obtain a copy of the License at

   http://www.apache.org/licenses/LICENSE-2.0

Unless required by applicable law or agreed to in writing, software
distributed under the License is distributed on an "AS IS" BASIS,
WITHOUT WARRANTIES OR CONDITIONS OF ANY KIND, either express or implied.
See the License for the specific language governing permissions and
limitations under the License.
*/

use common::*;
<<<<<<< HEAD
use objc::runtime::{Class, Object};
=======
use core_graphics::color_space::CGColorSpace;
use core_graphics::image::CGImage;
use core_graphics::{
	base::{kCGBitmapByteOrderDefault, kCGImageAlphaLast, kCGRenderingIntentDefault, CGFloat},
	data_provider::{CGDataProvider, CustomData},
};
use objc::runtime::{Class, Object, BOOL, NO};
>>>>>>> e4545b22
use objc_foundation::{INSArray, INSObject, INSString};
use objc_foundation::{NSArray, NSDictionary, NSObject, NSString};
use objc_id::{Id, Owned};
use std::error::Error;
use std::mem::transmute;

pub struct OSXClipboardContext {
	pasteboard: Id<Object>,
}

// required to bring NSPasteboard into the path of the class-resolver
#[link(name = "AppKit", kind = "framework")]
extern "C" {}

#[repr(C)]
#[derive(Copy, Clone)]
pub struct NSSize {
	pub width: CGFloat,
	pub height: CGFloat,
}

#[derive(Debug, Clone)]
struct PixelArray {
	data: Vec<u8>,
}

impl CustomData for PixelArray {
	unsafe fn ptr(&self) -> *const u8 {
		self.data.as_ptr()
	}
	unsafe fn len(&self) -> usize {
		self.data.len()
	}
}

/// Returns an NSImage object on success.
fn image_from_pixels(
	pixels: Vec<u8>,
	width: usize,
	height: usize,
) -> Result<Id<NSObject>, Box<dyn Error>> {
	let colorspace = CGColorSpace::create_device_rgb();
	let bitmap_info: u32 = kCGBitmapByteOrderDefault | kCGImageAlphaLast;
	let pixel_data: Box<Box<dyn CustomData>> = Box::new(Box::new(PixelArray { data: pixels }));
	let provider = unsafe { CGDataProvider::from_custom_data(pixel_data) };
	let rendering_intent = kCGRenderingIntentDefault;
	let cg_image = CGImage::new(
		width,
		height,
		8,
		32,
		4 * width,
		&colorspace,
		bitmap_info,
		&provider,
		false,
		rendering_intent,
	);
	let size = NSSize { width: width as CGFloat, height: height as CGFloat };
	let nsimage_class = Class::get("NSImage").ok_or(err("Class::get(\"NSImage\")"))?;
	let image: Id<NSObject> = unsafe { Id::from_ptr(msg_send![nsimage_class, alloc]) };
	let () = unsafe { msg_send![image, initWithCGImage:cg_image size:size] };
	Ok(image)
}

impl ClipboardProvider for OSXClipboardContext {
<<<<<<< HEAD
    fn new() -> Result<OSXClipboardContext, Box<Error>> {
        let cls = try!(Class::get("NSPasteboard").ok_or(err("Class::get(\"NSPasteboard\")")));
        let pasteboard: *mut Object = unsafe { msg_send![cls, generalPasteboard] };
        if pasteboard.is_null() {
            return Err(err("NSPasteboard#generalPasteboard returned null"));
        }
        let pasteboard: Id<Object> = unsafe { Id::from_ptr(pasteboard) };
        Ok(OSXClipboardContext {
            pasteboard: pasteboard,
        })
    }
    fn get_text(&mut self) -> Result<String, Box<Error>> {
        let string_class: Id<NSObject> = {
            let cls: Id<Class> = unsafe { Id::from_ptr(class("NSString")) };
            unsafe { transmute(cls) }
        };
        let classes: Id<NSArray<NSObject, Owned>> = NSArray::from_vec(vec![string_class]);
        let options: Id<NSDictionary<NSObject, NSObject>> = NSDictionary::new();
        let string_array: Id<NSArray<NSString>> = unsafe {
            let obj: *mut NSArray<NSString> =
                msg_send![self.pasteboard, readObjectsForClasses:&*classes options:&*options];
            if obj.is_null() {
                return Err(err(
                    "pasteboard#readObjectsForClasses:options: returned null",
                ));
            }
            Id::from_ptr(obj)
        };
        if string_array.count() == 0 {
            Err(err(
                "pasteboard#readObjectsForClasses:options: returned empty",
            ))
        } else {
            Ok(string_array[0].as_str().to_owned())
        }
    }
    fn get_binary_contents(&mut self) -> Result<Option<ClipboardContent>, Box<Error>> {
        let string_class: Id<NSObject> = {
            let cls: Id<Class> = unsafe { Id::from_ptr(class("NSString")) };
            unsafe { transmute(cls) }
        };
        let image_class: Id<NSObject> = {
            let cls: Id<Class> = unsafe { Id::from_ptr(class("NSImage")) };
            unsafe { transmute(cls) }
        };
        let url_class: Id<NSObject> = {
            let cls: Id<Class> = unsafe { Id::from_ptr(class("NSURL")) };
            unsafe { transmute(cls) }
        };
        let classes = vec![url_class, image_class, string_class];
        let classes: Id<NSArray<NSObject, Owned>> = NSArray::from_vec(classes);
        let options: Id<NSDictionary<NSObject, NSObject>> = NSDictionary::new();
        let contents: Id<NSArray<NSObject>> = unsafe {
            let obj: *mut NSArray<NSObject> =
                msg_send![self.pasteboard, readObjectsForClasses:&*classes options:&*options];
            if obj.is_null() {
                return Err(err(
                    "pasteboard#readObjectsForClasses:options: returned null",
                ));
            }
            Id::from_ptr(obj)
        };
        if contents.count() == 0 {
            Ok(None)
        } else {
            let obj = &contents[0];
            if obj.is_kind_of(Class::get("NSString").unwrap()) {
                let s: &NSString = unsafe { transmute(obj) };
                Ok(Some(ClipboardContent::Utf8(s.as_str().to_owned())))
            } else if obj.is_kind_of(Class::get("NSImage").unwrap()) {
                let tiff: &NSArray<NSObject> = unsafe { msg_send![obj, TIFFRepresentation] };
                let len: usize = unsafe { msg_send![tiff, length] };
                let bytes: *const u8 = unsafe { msg_send![tiff, bytes] };
                let vec = unsafe { std::slice::from_raw_parts(bytes, len) };
                // Here we copy the entire &[u8] into a new owned `Vec`
                // Is there another way that doesn't copy multiple megabytes?
                Ok(Some(ClipboardContent::Tiff(vec.into())))
            } else if obj.is_kind_of(Class::get("NSURL").unwrap()) {
                let s: &NSString = unsafe { msg_send![obj, absoluteString] };
                Ok(Some(ClipboardContent::Utf8(s.as_str().to_owned())))
            } else {
                // let cls: &Class = unsafe { msg_send![obj, class] };
                // println!("{}", cls.name());
                Err(err(
                    "pasteboard#readObjectsForClasses:options: returned unknown class",
                ))
            }
        }
    }
    fn get_image(&mut self) -> Result<ImageData, Box<Error>> {
        let image_class: Id<NSObject> = {
            let cls: Id<Class> = unsafe { Id::from_ptr(class("NSImage")) };
            unsafe { transmute(cls) }
        };
        let classes = vec![image_class];
        let classes: Id<NSArray<NSObject, Owned>> = NSArray::from_vec(classes);
        let options: Id<NSDictionary<NSObject, NSObject>> = NSDictionary::new();
        let contents: Id<NSArray<NSObject>> = unsafe {
            let obj: *mut NSArray<NSObject> =
                msg_send![self.pasteboard, readObjectsForClasses:&*classes options:&*options];
            if obj.is_null() {
                return Err(err(
                    "pasteboard#readObjectsForClasses:options: returned null",
                ));
            }
            Id::from_ptr(obj)
        };
        if contents.count() == 0 {
            Ok(None)
        } else {
            let obj = &contents[0];
            if obj.is_kind_of(Class::get("NSString").unwrap()) {
                let s: &NSString = unsafe { transmute(obj) };
                Ok(Some(ClipboardContent::Utf8(s.as_str().to_owned())))
            } else if obj.is_kind_of(Class::get("NSImage").unwrap()) {
                let tiff: &NSArray<NSObject> = unsafe { msg_send![obj, TIFFRepresentation] };
                let len: usize = unsafe { msg_send![tiff, length] };
                let bytes: *const u8 = unsafe { msg_send![tiff, bytes] };
                let vec = unsafe { std::slice::from_raw_parts(bytes, len) };
                // Here we copy the entire &[u8] into a new owned `Vec`
                // Is there another way that doesn't copy multiple megabytes?
                Ok(Some(ClipboardContent::Tiff(vec.into())))
            } else if obj.is_kind_of(Class::get("NSURL").unwrap()) {
                let s: &NSString = unsafe { msg_send![obj, absoluteString] };
                Ok(Some(ClipboardContent::Utf8(s.as_str().to_owned())))
            } else {
                // let cls: &Class = unsafe { msg_send![obj, class] };
                // println!("{}", cls.name());
                Err(err(
                    "pasteboard#readObjectsForClasses:options: returned unknown class",
                ))
            }
        }
    }
    fn set_text(&mut self, data: String) -> Result<(), Box<Error>> {
        let string_array = NSArray::from_vec(vec![NSString::from_str(&data)]);
        let _: usize = unsafe { msg_send![self.pasteboard, clearContents] };
        let success: bool = unsafe { msg_send![self.pasteboard, writeObjects: string_array] };
        return if success {
            Ok(())
        } else {
            Err(err("NSPasteboard#writeObjects: returned false"))
        };
    }
=======
	fn new() -> Result<OSXClipboardContext, Box<dyn Error>> {
		let cls = Class::get("NSPasteboard").ok_or(err("Class::get(\"NSPasteboard\")"))?;
		let pasteboard: *mut Object = unsafe { msg_send![cls, generalPasteboard] };
		if pasteboard.is_null() {
			return Err(err("NSPasteboard#generalPasteboard returned null"));
		}
		let pasteboard: Id<Object> = unsafe { Id::from_ptr(pasteboard) };
		Ok(OSXClipboardContext { pasteboard })
	}
	fn get_text(&mut self) -> Result<String, Box<dyn Error>> {
		let string_class: Id<NSObject> = {
			let cls: Id<Class> = unsafe { Id::from_ptr(class("NSString")) };
			unsafe { transmute(cls) }
		};
		let classes: Id<NSArray<NSObject, Owned>> = NSArray::from_vec(vec![string_class]);
		let options: Id<NSDictionary<NSObject, NSObject>> = NSDictionary::new();
		let string_array: Id<NSArray<NSString>> = unsafe {
			let obj: *mut NSArray<NSString> =
				msg_send![self.pasteboard, readObjectsForClasses:&*classes options:&*options];
			if obj.is_null() {
				return Err(err("pasteboard#readObjectsForClasses:options: returned null"));
			}
			Id::from_ptr(obj)
		};
		if string_array.count() == 0 {
			Err(err("pasteboard#readObjectsForClasses:options: returned empty"))
		} else {
			Ok(string_array[0].as_str().to_owned())
		}
	}
	fn set_text(&mut self, data: String) -> Result<(), Box<dyn Error>> {
		let string_array = NSArray::from_vec(vec![NSString::from_str(&data)]);
		let _: usize = unsafe { msg_send![self.pasteboard, clearContents] };
		let success: bool = unsafe { msg_send![self.pasteboard, writeObjects: string_array] };
		return if success {
			Ok(())
		} else {
			Err(err("NSPasteboard#writeObjects: returned false"))
		};
	}
	fn get_binary_contents(&mut self) -> Result<Option<ClipboardContent>, Box<dyn Error>> {
		let string_class: Id<NSObject> = {
			let cls: Id<Class> = unsafe { Id::from_ptr(class("NSString")) };
			unsafe { transmute(cls) }
		};
		let image_class: Id<NSObject> = {
			let cls: Id<Class> = unsafe { Id::from_ptr(class("NSImage")) };
			unsafe { transmute(cls) }
		};
		let url_class: Id<NSObject> = {
			let cls: Id<Class> = unsafe { Id::from_ptr(class("NSURL")) };
			unsafe { transmute(cls) }
		};
		let classes = vec![url_class, image_class, string_class];
		let classes: Id<NSArray<NSObject, Owned>> = NSArray::from_vec(classes);
		let options: Id<NSDictionary<NSObject, NSObject>> = NSDictionary::new();
		let contents: Id<NSArray<NSObject>> = unsafe {
			let obj: *mut NSArray<NSObject> =
				msg_send![self.pasteboard, readObjectsForClasses:&*classes options:&*options];
			if obj.is_null() {
				return Err(err("pasteboard#readObjectsForClasses:options: returned null"));
			}
			Id::from_ptr(obj)
		};
		if contents.count() == 0 {
			Ok(None)
		} else {
			let obj = &contents[0];
			if obj.is_kind_of(Class::get("NSString").unwrap()) {
				let s: &NSString = unsafe { transmute(obj) };
				Ok(Some(ClipboardContent::Utf8(s.as_str().to_owned())))
			} else if obj.is_kind_of(Class::get("NSImage").unwrap()) {
				let tiff: &NSArray<NSObject> = unsafe { msg_send![obj, TIFFRepresentation] };
				let len: usize = unsafe { msg_send![tiff, length] };
				let bytes: *const u8 = unsafe { msg_send![tiff, bytes] };
				let vec = unsafe { std::slice::from_raw_parts(bytes, len) };
				// Here we copy the entire &[u8] into a new owned `Vec`
				// Is there another way that doesn't copy multiple megabytes?
				Ok(Some(ClipboardContent::Tiff(vec.into())))
			} else if obj.is_kind_of(Class::get("NSURL").unwrap()) {
				let s: &NSString = unsafe { msg_send![obj, absoluteString] };
				Ok(Some(ClipboardContent::Utf8(s.as_str().to_owned())))
			} else {
				// let cls: &Class = unsafe { msg_send![obj, class] };
				// println!("{}", cls.name());
				Err(err("pasteboard#readObjectsForClasses:options: returned unknown class"))
			}
		}
	}
	fn get_image(&mut self) -> Result<ImageData, Box<dyn Error>> {
		Err("Not implemented".into())
		// let image_class: Id<NSObject> = {
		//     let cls: Id<Class> = unsafe { Id::from_ptr(class("NSImage")) };
		//     unsafe { transmute(cls) }
		// };
		// let classes = vec![image_class];
		// let classes: Id<NSArray<NSObject, Owned>> = NSArray::from_vec(classes);
		// let options: Id<NSDictionary<NSObject, NSObject>> = NSDictionary::new();
		// let contents: Id<NSArray<NSObject>> = unsafe {
		//     let obj: *mut NSArray<NSObject> =
		//         msg_send![self.pasteboard, readObjectsForClasses:&*classes options:&*options];
		//     if obj.is_null() {
		//         return Err(err(
		//             "pasteboard#readObjectsForClasses:options: returned null",
		//         ));
		//     }
		//     Id::from_ptr(obj)
		// };
		// if contents.count() == 0 {
		//     Err("No content on the clipboard".into())
		// } else {
		//     let obj = &contents[0];
		//     if obj.is_kind_of(Class::get("NSString").unwrap()) {
		//         let s: &NSString = unsafe { transmute(obj) };
		//         Ok(Some(ClipboardContent::Utf8(s.as_str().to_owned())))
		//     } else if obj.is_kind_of(Class::get("NSImage").unwrap()) {
		//         let tiff: &NSArray<NSObject> = unsafe { msg_send![obj, TIFFRepresentation] };
		//         let len: usize = unsafe { msg_send![tiff, length] };
		//         let bytes: *const u8 = unsafe { msg_send![tiff, bytes] };
		//         let vec = unsafe { std::slice::from_raw_parts(bytes, len) };
		//         // Here we copy the entire &[u8] into a new owned `Vec`
		//         // Is there another way that doesn't copy multiple megabytes?
		//         Ok(Some(ClipboardContent::Tiff(vec.into())))
		//     } else if obj.is_kind_of(Class::get("NSURL").unwrap()) {
		//         let s: &NSString = unsafe { msg_send![obj, absoluteString] };
		//         Ok(Some(ClipboardContent::Utf8(s.as_str().to_owned())))
		//     } else {
		//         // let cls: &Class = unsafe { msg_send![obj, class] };
		//         // println!("{}", cls.name());
		//         Err(err(
		//             "pasteboard#readObjectsForClasses:options: returned unknown class",
		//         ))
		//     }
		//}
	}
	fn set_image(&mut self, data: ImageData) -> Result<(), Box<dyn Error>> {
		let pixels = data.bytes.into();
		let image = image_from_pixels(pixels, data.width, data.height)?;
		let objects: Id<NSArray<NSObject, Owned>> = NSArray::from_vec(vec![image]);
		let _: usize = unsafe { msg_send![self.pasteboard, clearContents] };
		let success: BOOL = unsafe { msg_send![self.pasteboard, writeObjects: objects] };
		if success == NO {
			return Err(
				"Failed to write the image to the pasteboard (`writeObjects` returned NO).".into(),
			);
		}
		Ok(())
	}
>>>>>>> e4545b22
}

// this is a convenience function that both cocoa-rs and
//  glutin define, which seems to depend on the fact that
//  Option::None has the same representation as a null pointer
#[inline]
pub fn class(name: &str) -> *mut Class {
	unsafe { transmute(Class::get(name)) }
}<|MERGE_RESOLUTION|>--- conflicted
+++ resolved
@@ -15,9 +15,6 @@
 */
 
 use common::*;
-<<<<<<< HEAD
-use objc::runtime::{Class, Object};
-=======
 use core_graphics::color_space::CGColorSpace;
 use core_graphics::image::CGImage;
 use core_graphics::{
@@ -25,7 +22,6 @@
 	data_provider::{CGDataProvider, CustomData},
 };
 use objc::runtime::{Class, Object, BOOL, NO};
->>>>>>> e4545b22
 use objc_foundation::{INSArray, INSObject, INSString};
 use objc_foundation::{NSArray, NSDictionary, NSObject, NSString};
 use objc_id::{Id, Owned};
@@ -92,152 +88,6 @@
 }
 
 impl ClipboardProvider for OSXClipboardContext {
-<<<<<<< HEAD
-    fn new() -> Result<OSXClipboardContext, Box<Error>> {
-        let cls = try!(Class::get("NSPasteboard").ok_or(err("Class::get(\"NSPasteboard\")")));
-        let pasteboard: *mut Object = unsafe { msg_send![cls, generalPasteboard] };
-        if pasteboard.is_null() {
-            return Err(err("NSPasteboard#generalPasteboard returned null"));
-        }
-        let pasteboard: Id<Object> = unsafe { Id::from_ptr(pasteboard) };
-        Ok(OSXClipboardContext {
-            pasteboard: pasteboard,
-        })
-    }
-    fn get_text(&mut self) -> Result<String, Box<Error>> {
-        let string_class: Id<NSObject> = {
-            let cls: Id<Class> = unsafe { Id::from_ptr(class("NSString")) };
-            unsafe { transmute(cls) }
-        };
-        let classes: Id<NSArray<NSObject, Owned>> = NSArray::from_vec(vec![string_class]);
-        let options: Id<NSDictionary<NSObject, NSObject>> = NSDictionary::new();
-        let string_array: Id<NSArray<NSString>> = unsafe {
-            let obj: *mut NSArray<NSString> =
-                msg_send![self.pasteboard, readObjectsForClasses:&*classes options:&*options];
-            if obj.is_null() {
-                return Err(err(
-                    "pasteboard#readObjectsForClasses:options: returned null",
-                ));
-            }
-            Id::from_ptr(obj)
-        };
-        if string_array.count() == 0 {
-            Err(err(
-                "pasteboard#readObjectsForClasses:options: returned empty",
-            ))
-        } else {
-            Ok(string_array[0].as_str().to_owned())
-        }
-    }
-    fn get_binary_contents(&mut self) -> Result<Option<ClipboardContent>, Box<Error>> {
-        let string_class: Id<NSObject> = {
-            let cls: Id<Class> = unsafe { Id::from_ptr(class("NSString")) };
-            unsafe { transmute(cls) }
-        };
-        let image_class: Id<NSObject> = {
-            let cls: Id<Class> = unsafe { Id::from_ptr(class("NSImage")) };
-            unsafe { transmute(cls) }
-        };
-        let url_class: Id<NSObject> = {
-            let cls: Id<Class> = unsafe { Id::from_ptr(class("NSURL")) };
-            unsafe { transmute(cls) }
-        };
-        let classes = vec![url_class, image_class, string_class];
-        let classes: Id<NSArray<NSObject, Owned>> = NSArray::from_vec(classes);
-        let options: Id<NSDictionary<NSObject, NSObject>> = NSDictionary::new();
-        let contents: Id<NSArray<NSObject>> = unsafe {
-            let obj: *mut NSArray<NSObject> =
-                msg_send![self.pasteboard, readObjectsForClasses:&*classes options:&*options];
-            if obj.is_null() {
-                return Err(err(
-                    "pasteboard#readObjectsForClasses:options: returned null",
-                ));
-            }
-            Id::from_ptr(obj)
-        };
-        if contents.count() == 0 {
-            Ok(None)
-        } else {
-            let obj = &contents[0];
-            if obj.is_kind_of(Class::get("NSString").unwrap()) {
-                let s: &NSString = unsafe { transmute(obj) };
-                Ok(Some(ClipboardContent::Utf8(s.as_str().to_owned())))
-            } else if obj.is_kind_of(Class::get("NSImage").unwrap()) {
-                let tiff: &NSArray<NSObject> = unsafe { msg_send![obj, TIFFRepresentation] };
-                let len: usize = unsafe { msg_send![tiff, length] };
-                let bytes: *const u8 = unsafe { msg_send![tiff, bytes] };
-                let vec = unsafe { std::slice::from_raw_parts(bytes, len) };
-                // Here we copy the entire &[u8] into a new owned `Vec`
-                // Is there another way that doesn't copy multiple megabytes?
-                Ok(Some(ClipboardContent::Tiff(vec.into())))
-            } else if obj.is_kind_of(Class::get("NSURL").unwrap()) {
-                let s: &NSString = unsafe { msg_send![obj, absoluteString] };
-                Ok(Some(ClipboardContent::Utf8(s.as_str().to_owned())))
-            } else {
-                // let cls: &Class = unsafe { msg_send![obj, class] };
-                // println!("{}", cls.name());
-                Err(err(
-                    "pasteboard#readObjectsForClasses:options: returned unknown class",
-                ))
-            }
-        }
-    }
-    fn get_image(&mut self) -> Result<ImageData, Box<Error>> {
-        let image_class: Id<NSObject> = {
-            let cls: Id<Class> = unsafe { Id::from_ptr(class("NSImage")) };
-            unsafe { transmute(cls) }
-        };
-        let classes = vec![image_class];
-        let classes: Id<NSArray<NSObject, Owned>> = NSArray::from_vec(classes);
-        let options: Id<NSDictionary<NSObject, NSObject>> = NSDictionary::new();
-        let contents: Id<NSArray<NSObject>> = unsafe {
-            let obj: *mut NSArray<NSObject> =
-                msg_send![self.pasteboard, readObjectsForClasses:&*classes options:&*options];
-            if obj.is_null() {
-                return Err(err(
-                    "pasteboard#readObjectsForClasses:options: returned null",
-                ));
-            }
-            Id::from_ptr(obj)
-        };
-        if contents.count() == 0 {
-            Ok(None)
-        } else {
-            let obj = &contents[0];
-            if obj.is_kind_of(Class::get("NSString").unwrap()) {
-                let s: &NSString = unsafe { transmute(obj) };
-                Ok(Some(ClipboardContent::Utf8(s.as_str().to_owned())))
-            } else if obj.is_kind_of(Class::get("NSImage").unwrap()) {
-                let tiff: &NSArray<NSObject> = unsafe { msg_send![obj, TIFFRepresentation] };
-                let len: usize = unsafe { msg_send![tiff, length] };
-                let bytes: *const u8 = unsafe { msg_send![tiff, bytes] };
-                let vec = unsafe { std::slice::from_raw_parts(bytes, len) };
-                // Here we copy the entire &[u8] into a new owned `Vec`
-                // Is there another way that doesn't copy multiple megabytes?
-                Ok(Some(ClipboardContent::Tiff(vec.into())))
-            } else if obj.is_kind_of(Class::get("NSURL").unwrap()) {
-                let s: &NSString = unsafe { msg_send![obj, absoluteString] };
-                Ok(Some(ClipboardContent::Utf8(s.as_str().to_owned())))
-            } else {
-                // let cls: &Class = unsafe { msg_send![obj, class] };
-                // println!("{}", cls.name());
-                Err(err(
-                    "pasteboard#readObjectsForClasses:options: returned unknown class",
-                ))
-            }
-        }
-    }
-    fn set_text(&mut self, data: String) -> Result<(), Box<Error>> {
-        let string_array = NSArray::from_vec(vec![NSString::from_str(&data)]);
-        let _: usize = unsafe { msg_send![self.pasteboard, clearContents] };
-        let success: bool = unsafe { msg_send![self.pasteboard, writeObjects: string_array] };
-        return if success {
-            Ok(())
-        } else {
-            Err(err("NSPasteboard#writeObjects: returned false"))
-        };
-    }
-=======
 	fn new() -> Result<OSXClipboardContext, Box<dyn Error>> {
 		let cls = Class::get("NSPasteboard").ok_or(err("Class::get(\"NSPasteboard\")"))?;
 		let pasteboard: *mut Object = unsafe { msg_send![cls, generalPasteboard] };
@@ -386,7 +236,6 @@
 		}
 		Ok(())
 	}
->>>>>>> e4545b22
 }
 
 // this is a convenience function that both cocoa-rs and

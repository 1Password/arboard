#[cfg(all(unix, not(any(target_os = "macos", target_os = "android", target_os = "emscripten"))))]
mod linux;
#[cfg(all(
	unix,
	not(any(target_os = "macos", target_os = "android", target_os = "emscripten"))
))]
pub use linux::*;

#[cfg(windows)]
mod windows;
#[cfg(windows)]
pub use windows::*;

#[cfg(target_os = "macos")]
mod osx;
#[cfg(target_os = "macos")]
<<<<<<< HEAD
pub(crate) use osx::*;

#[cfg(target_arch = "wasm32")]
mod wasm;
#[cfg(target_arch = "wasm32")]
pub(crate) use wasm::*;
=======
pub use osx::*;
>>>>>>> dd43f44a
<|MERGE_RESOLUTION|>--- conflicted
+++ resolved
@@ -14,13 +14,9 @@
 #[cfg(target_os = "macos")]
 mod osx;
 #[cfg(target_os = "macos")]
-<<<<<<< HEAD
-pub(crate) use osx::*;
+pub use osx::*;
 
 #[cfg(target_arch = "wasm32")]
 mod wasm;
 #[cfg(target_arch = "wasm32")]
-pub(crate) use wasm::*;
-=======
-pub use osx::*;
->>>>>>> dd43f44a
+pub(crate) use wasm::*;